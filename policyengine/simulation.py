--- conflicted
+++ resolved
@@ -94,16 +94,10 @@
         self._initialise_simulations()
 
     def _set_dataset(self, dataset: str):
-<<<<<<< HEAD
-        if self.scope == "household":
-            self.data = dataset
-            return
-=======
         if isinstance(dataset, dict):
             self.data = dataset
             return
 
->>>>>>> eb0818ee
         if dataset in DATASETS[self.country]:
             self.data = DATASETS[self.country][dataset]
         elif dataset is None:

from policyengine_core.reforms import Reform
from .inequality_impact.inequality_impact import GiniCalculator, Top10PctShareCalculator, Top1PctShareCalculator
from .poverty_impact.regular_poverty.by_age.by_age import (
    ChildPoverty as RegularChildPoverty,
    AdultPoverty as RegularAdultPoverty,
    SeniorPoverty as RegularSeniorPoverty,
    AllPoverty as RegularAgeAllPoverty
)
from .poverty_impact.regular_poverty.by_gender.by_gender import (
    MalePoverty as RegularMalePoverty,
    FemalePoverty as RegularFemalePoverty,
    AllPoverty as RegularGenderAllPoverty
)
from .poverty_impact.deep_poverty.by_age.by_age import (
    ChildPoverty as DeepChildPoverty,
    AdultPoverty as DeepAdultPoverty,
    SeniorPoverty as DeepSeniorPoverty,
    AllPoverty as DeepAgeAllPoverty
)
from .poverty_impact.deep_poverty.by_gender.by_gender import (
    MalePoverty as DeepMalePoverty,
    FemalePoverty as DeepFemalePoverty,
    AllPoverty as DeepGenderAllPoverty
)

from .budgetary_impact.by_program.by_program import (
    IncomeTax, 
    NationalInsurance, 
    Vat, 
    CouncilTax, 
    FuelDuty, 
    TaxCredits, 
    UniversalCredit, 
    ChildBenefit, 
    StatePension, 
    PensionCredit
)

<<<<<<< HEAD
from .distributional_impact.by_income_decile.average.average import Average
from .distributional_impact.by_income_decile.relative.relative import Relative

=======
from .budgetary_impact.overall.overall import (
    BudgetaryImpact, 
    BenefitSpendingImpact, 
    TaxRevenueImpact
)
>>>>>>> 2a896189

from typing import Dict

class EconomicImpact:
    """
    A class to calculate economic impact metrics based on different reforms and countries.
    
    Attributes:
        reform (dict): Dictionary representing the reform parameters.
        country (str): Country code in lowercase ('uk' or 'us').
        Microsimulation (type): Class representing the microsimulation engine based on country.
        baseline (Microsimulation): Instance of Microsimulation for baseline scenario.
        reformed (Microsimulation): Instance of Microsimulation for reformed scenario based on given reform.
        metric_calculators (Dict[str, BaseMetricCalculator]): Dictionary mapping metric names to metric calculators.
    """
    
    def __init__(self, reform: dict, country: str) -> None:
        """
        Initialize EconomicImpact with reform parameters and country code.
        
        Args:
            reform (dict): Dictionary representing the reform parameters.
            country (str): Country code in lowercase ('uk' or 'us').
        """
        self.reform = reform
        self.country = country.lower()
        self.Microsimulation = self._get_simulation_class()
        
        # Initialize baseline and reformed simulations
        self.baseline = self.Microsimulation()
        self.reformed = self.Microsimulation(reform=Reform.from_dict(self.reform, country_id=self.country))

        # Set up metric calculators
        self.metric_calculators: Dict[str, object] = {
            "budgetary/overall/budgetary_impact" : BudgetaryImpact(self.baseline, self.reformed),
            "budgetary/overall/benefit_spending_impact" : BenefitSpendingImpact(self.baseline, self.reformed),
            "budgetary/overall/tax_revenue_impact" : TaxRevenueImpact(self.baseline, self.reformed),
            "budgetary/by_program/income_tax" : IncomeTax(self.baseline, self.reformed),
            "budgetary/by_program/national_insurance" : NationalInsurance(self.baseline, self.reformed),
            "budgetary/by_program/vat" : Vat(self.baseline, self.reformed),
            "budgetary/by_program/council_tax" : CouncilTax(self.baseline, self.reformed),
            "budgetary/by_program/fuel_duty" : FuelDuty(self.baseline, self.reformed),
            "budgetary/by_program/tax_credits" : TaxCredits(self.baseline, self.reformed),
            "budgetary/by_program/universal_credits" : UniversalCredit(self.baseline, self.reformed),
            "budgetary/by_program/child_benefits" : ChildBenefit(self.baseline, self.reformed),
            "budgetary/by_program/state_pension" : StatePension(self.baseline, self.reformed),
            "budgetary/by_program/pension_credit" : PensionCredit(self.baseline, self.reformed),
            "inequality/gini": GiniCalculator(self.baseline, self.reformed),
            "inequality/top_1_pct_share": Top1PctShareCalculator(self.baseline, self.reformed),
            "inequality/top_10_pct_share": Top10PctShareCalculator(self.baseline, self.reformed),
            "poverty/regular/child": RegularChildPoverty(self.baseline, self.reformed),
            "poverty/regular/adult": RegularAdultPoverty(self.baseline, self.reformed),
            "poverty/regular/senior": RegularSeniorPoverty(self.baseline, self.reformed),
            "poverty/regular/age/all": RegularAgeAllPoverty(self.baseline, self.reformed),
            "poverty/regular/male": RegularMalePoverty(self.baseline, self.reformed),
            "poverty/regular/female": RegularFemalePoverty(self.baseline, self.reformed),
            "poverty/regular/gender/all": RegularGenderAllPoverty(self.baseline, self.reformed),
            "poverty/deep/child": DeepChildPoverty(self.baseline, self.reformed),
            "poverty/deep/adult": DeepAdultPoverty(self.baseline, self.reformed),
            "poverty/deep/senior": DeepSeniorPoverty(self.baseline, self.reformed),
            "poverty/deep/age/all": DeepAgeAllPoverty(self.baseline, self.reformed),
            "poverty/deep/male": DeepMalePoverty(self.baseline, self.reformed),
            "poverty/deep/female": DeepFemalePoverty(self.baseline, self.reformed),
            "poverty/deep/gender/all": DeepGenderAllPoverty(self.baseline, self.reformed),
            "distributional/by_income/average": Average(self.baseline, self.reformed),
            "distributional/by_income/relative": Relative(self.baseline, self.reformed),
        }

    def _get_simulation_class(self) -> type:
        """
        Get the appropriate Microsimulation class based on the country code.
        
        Returns:
            type: Microsimulation class based on the country.
        
        Raises:
            ValueError: If the country is not supported ('uk' or 'us').
        """
        if self.country == "uk":
            from policyengine_uk import Microsimulation
        elif self.country == "us":
            from policyengine_us import Microsimulation
        else:
            raise ValueError(f"Unsupported country: {self.country}")
        return Microsimulation

    def calculate(self, metric: str) -> dict:
        """
        Calculate the specified economic impact metric.
        
        Args:
            metric (str): Name of the metric to calculate ("inequality/gini", "inequality/top_1_pct_share", "inequality/top_10_pct_share").
        
        Returns:
            dict: Dictionary containing metric values ("baseline", "reform", "change").
        
        Raises:
            ValueError: If the metric is unknown.
        """
        if metric not in self.metric_calculators:
            raise ValueError(f"Unknown metric: {metric}")
        return self.metric_calculators[metric].calculate()<|MERGE_RESOLUTION|>--- conflicted
+++ resolved
@@ -36,17 +36,14 @@
     PensionCredit
 )
 
-<<<<<<< HEAD
 from .distributional_impact.by_income_decile.average.average import Average
 from .distributional_impact.by_income_decile.relative.relative import Relative
 
-=======
 from .budgetary_impact.overall.overall import (
     BudgetaryImpact, 
     BenefitSpendingImpact, 
     TaxRevenueImpact
 )
->>>>>>> 2a896189
 
 from typing import Dict
 

--- conflicted
+++ resolved
@@ -54,7 +54,7 @@
     TaxRevenueImpact
 )
 
-<<<<<<< HEAD
+
 from .labour_supply_impact.earnings.overall.relative.relative import IncomeLSR , SubstitutionLSR , NetLSRChange
 
 from .labour_supply_impact.earnings.overall.absolute.absolute import (
@@ -71,10 +71,10 @@
 from .labour_supply_impact.earnings.by_decile.absolute.income_effect.income_effect import IncomeEffect as AbsoluteIncomeEffect
 from .labour_supply_impact.earnings.by_decile.absolute.total.total import Total as AbsoluteTotal
 
-=======
+
 from .winners_and_losers.by_income_decile.by_income_decile import ByIncomeDecile
 from .winners_and_losers.by_wealth_decile.by_wealth_decile import ByWealthDecile
->>>>>>> 87146587
+
 
 from typing import Dict
 
@@ -139,7 +139,7 @@
             "poverty/deep/male": DeepMalePoverty(self.baseline, self.reformed),
             "poverty/deep/female": DeepFemalePoverty(self.baseline, self.reformed),
             "poverty/deep/gender/all": DeepGenderAllPoverty(self.baseline, self.reformed),
-<<<<<<< HEAD
+
             "labour_supply_impact/earnings/overall/relative/IncomeLSR" : IncomeLSR(self.baseline,self.reformed),
             "labour_supply_impact/earnings/overall/relative/SubstitutionLSR" : SubstitutionLSR(self.baseline,self.reformed),
             "labour_supply_impact/earnings/overall/relative/NetLSRChange" : NetLSRChange(self.baseline,self.reformed),
@@ -152,7 +152,7 @@
             "labour_supply_impact/earnings/by_decile/absolute/income_effect" : AbsoluteIncomeEffect(self.baseline,self.reformed),
             "labour_supply_impact/earnings/by_decile/absolute/substitution_effect" : AbsoluteSubstutionEffect(self.baseline,self.reformed),
             "labour_supply_impact/earnings/by_decile/absolute/total" : AbsoluteTotal(self.baseline,self.reformed),
-=======
+
 
             "distributional/by_income/average": AverageByIncome(self.baseline, self.reformed),
             "distributional/by_income/relative": RelativeByIncome(self.baseline, self.reformed),
@@ -164,7 +164,7 @@
 
             "winners_and_losers/by_income_decile": ByIncomeDecile(self.baseline, self.reformed),
             "winners_and_losers/by_wealth_decile": ByWealthDecile(self.baseline, self.reformed),
->>>>>>> 87146587
+
         }
 
     def _get_simulation_class(self) -> type:

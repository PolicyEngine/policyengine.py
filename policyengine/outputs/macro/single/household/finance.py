from policyengine import Simulation


<<<<<<< HEAD
def finance(simulation: Simulation, include_arrays: bool = False) -> dict:
    sim = simulation.selected
=======
def finance(simulation: Simulation) -> dict:
    sim = simulation.selected_sim
>>>>>>> 9c9d042b

    total_net_income = sim.calculate("household_net_income").sum()
    total_market_income = sim.calculate("household_market_income").sum()
    total_tax = sim.calculate("household_tax").sum()
    total_benefits = sim.calculate("household_benefits").sum()
    employment_income_hh = (
        sim.calculate("employment_income", map_to="household")
        .astype(float)
        .tolist()
    )
    self_employment_income_hh = (
        sim.calculate("self_employment_income", map_to="household")
        .astype(float)
        .tolist()
    )
    household_net_income = (
        sim.calculate("household_net_income").astype(float).tolist()
    )
    equiv_household_net_income = (
        sim.calculate("equiv_household_net_income").astype(float).tolist()
    )
    household_income_decile = (
        sim.calculate("household_income_decile").astype(int).tolist()
    )
    household_market_income = (
        sim.calculate("household_market_income").astype(float).tolist()
    )
    if "total_wealth" in sim.tax_benefit_system.variables:
        wealth = sim.calculate("total_wealth")
        household_count_people = sim.calculate("household_count_people").values
        wealth.weights *= household_count_people
        wealth_decile = wealth.decile_rank().clip(1, 10).astype(int).tolist()
        wealth = wealth.astype(float).tolist()
    else:
        wealth = None
        wealth_decile = None

    in_poverty = sim.calculate("in_poverty").astype(bool).tolist()
    person_in_poverty = (
        sim.calculate("in_poverty", map_to="person").astype(bool).tolist()
    )
    person_in_deep_poverty = (
        sim.calculate("in_deep_poverty", map_to="person").astype(bool).tolist()
    )
    poverty_gap = sim.calculate("poverty_gap").sum()
    deep_poverty_gap = sim.calculate("deep_poverty_gap").sum()

    poverty_rate = sim.calculate("in_poverty", map_to="person").mean()
    deep_poverty_rate = sim.calculate(
        "in_deep_poverty", map_to="person"
    ).mean()

    result = {
        "total_net_income": total_net_income,
        "total_market_income": total_market_income,
        "total_tax": total_tax,
        "total_benefits": total_benefits,
        "employment_income_hh": employment_income_hh,
        "self_employment_income_hh": self_employment_income_hh,
        "household_net_income": household_net_income,
        "equiv_household_net_income": equiv_household_net_income,
        "household_income_decile": household_income_decile,
        "household_market_income": household_market_income,
        "wealth": wealth,
        "wealth_decile": wealth_decile,
        "in_poverty": in_poverty,
        "person_in_poverty": person_in_poverty,
        "person_in_deep_poverty": person_in_deep_poverty,
        "poverty_gap": poverty_gap,
        "deep_poverty_gap": deep_poverty_gap,
        "poverty_rate": poverty_rate,
        "deep_poverty_rate": deep_poverty_rate,
    }

    if not include_arrays:
        return {
            key: value
            for key, value in result.items()
            if not isinstance(value, list)
        }
    else:
        return result<|MERGE_RESOLUTION|>--- conflicted
+++ resolved
@@ -1,13 +1,8 @@
 from policyengine import Simulation
 
 
-<<<<<<< HEAD
 def finance(simulation: Simulation, include_arrays: bool = False) -> dict:
-    sim = simulation.selected
-=======
-def finance(simulation: Simulation) -> dict:
     sim = simulation.selected_sim
->>>>>>> 9c9d042b
 
     total_net_income = sim.calculate("household_net_income").sum()
     total_market_income = sim.calculate("household_market_income").sum()

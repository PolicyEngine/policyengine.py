from policyengine import Simulation
import plotly.express as px
from policyengine.utils.charts import *
import plotly.graph_objects as go
import pandas as pd


<<<<<<< HEAD
def income_distribution(
    simulation: Simulation,
    chart: bool = False,
    variable: str = "household_net_income",
) -> dict:
    income = simulation.baseline.calculate(variable)
=======
def income_distribution(simulation: Simulation, chart: bool = False) -> dict:
    if chart:
        return income_distribution_chart(simulation)
    else:
        return {}


def income_distribution_chart(simulation: Simulation) -> go.Figure:
    income = simulation.baseline_sim.calculate("household_net_income")
>>>>>>> 9c9d042b
    income_upper = income.quantile(0.9)
    BAND_SIZE = 5_000
    lower_income_bands = []
    counts = []
    for i in range(0, int(income_upper), BAND_SIZE):
        income_in_band = (income >= i) * (income < i + BAND_SIZE)
        lower_income_bands.append(i)
        counts.append(income_in_band.sum())

    data = pd.Series(counts, index=lower_income_bands)

    if chart:
        return income_distribution_chart(data)
    else:
        return data.to_dict()


def income_distribution_chart(data) -> go.Figure:

    fig = px.bar(
        x=data.index,
        y=data.values,
        labels={"x": "Income", "y": "Number of Households"},
        color_discrete_sequence=[BLUE],
    )
    fig.update_layout(
        title="Number of households by net income band",
        xaxis_title="Household net income",
        yaxis_title="Number of households",
    )

    # Add arrow pointing off the right and small note that 10% of households are excluded

    fig.add_annotation(
        xref="paper",
        yref="paper",
        x=1,
        y=0.8,
        text="Top 10% of households <br>not shown",
        showarrow=True,
        arrowhead=2,
        # arrow pointing left
        ax=-110,
        ay=0,
    )
    return format_fig(fig)<|MERGE_RESOLUTION|>--- conflicted
+++ resolved
@@ -5,24 +5,12 @@
 import pandas as pd
 
 
-<<<<<<< HEAD
 def income_distribution(
     simulation: Simulation,
     chart: bool = False,
     variable: str = "household_net_income",
 ) -> dict:
-    income = simulation.baseline.calculate(variable)
-=======
-def income_distribution(simulation: Simulation, chart: bool = False) -> dict:
-    if chart:
-        return income_distribution_chart(simulation)
-    else:
-        return {}
-
-
-def income_distribution_chart(simulation: Simulation) -> go.Figure:
-    income = simulation.baseline_sim.calculate("household_net_income")
->>>>>>> 9c9d042b
+    income = simulation.baseline_sim.calculate(variable)
     income_upper = income.quantile(0.9)
     BAND_SIZE = 5_000
     lower_income_bands = []

from policyengine import Simulation


<<<<<<< HEAD
def labor_supply(simulation: Simulation, include_arrays: bool = False) -> dict:
    if not simulation.comparison:
        return {}
    sim = simulation.selected
=======
def labor_supply(simulation: Simulation) -> dict:
    sim = simulation.selected_sim
>>>>>>> 9c9d042b
    household_count_people = sim.calculate("household_count_people").values
    result = {
        "substitution_lsr": 0,
        "income_lsr": 0,
        "income_lsr_hh": (household_count_people * 0).astype(float).tolist(),
        "substitution_lsr_hh": (household_count_people * 0)
        .astype(float)
        .tolist(),
        "weekly_hours": 0,
        "weekly_hours_income_effect": 0,
        "weekly_hours_substitution_effect": 0,
        "total_earnings": sim.calculate("employment_income").sum()
        + sim.calculate("self_employment_income").sum(),
        "total_workers": (sim.calculate("employment_income") > 0).sum()
        + (sim.calculate("self_employment_income") > 0).sum(),
    }

    if has_behavioral_response(simulation):
        result.update(
            {
                "substitution_lsr": sim.calculate(
                    "substitution_elasticity_lsr"
                ).sum(),
                "income_lsr": sim.calculate("income_elasticity_lsr").sum(),
                "income_lsr_hh": sim.calculate(
                    "income_elasticity_lsr", map_to="household"
                )
                .astype(float)
                .tolist(),
                "substitution_lsr_hh": sim.calculate(
                    "substitution_elasticity_lsr", map_to="household"
                )
                .astype(float)
                .tolist(),
            }
        )

        if simulation.country == "us":
            result.update(
                {
                    "weekly_hours": sim.calculate("weekly_hours_worked").sum(),
                    "weekly_hours_income_effect": sim.calculate(
                        "weekly_hours_worked_behavioural_response_income_elasticity"
                    ).sum(),
                    "weekly_hours_substitution_effect": sim.calculate(
                        "weekly_hours_worked_behavioural_response_substitution_elasticity"
                    ).sum(),
                }
            )

    if not include_arrays:
        return {
            key: value
            for key, value in result.items()
            if not isinstance(value, list)
        }
    else:
        return result


def has_behavioral_response(simulation):
    sim = simulation.selected_sim
    return (
        "employment_income_behavioral_response"
        in sim.tax_benefit_system.variables
        and any(sim.calculate("employment_income_behavioral_response") != 0)
    )<|MERGE_RESOLUTION|>--- conflicted
+++ resolved
@@ -1,15 +1,8 @@
 from policyengine import Simulation
 
 
-<<<<<<< HEAD
 def labor_supply(simulation: Simulation, include_arrays: bool = False) -> dict:
-    if not simulation.comparison:
-        return {}
-    sim = simulation.selected
-=======
-def labor_supply(simulation: Simulation) -> dict:
     sim = simulation.selected_sim
->>>>>>> 9c9d042b
     household_count_people = sim.calculate("household_count_people").values
     result = {
         "substitution_lsr": 0,

[build-system]
requires = ["setuptools>=45", "wheel", "setuptools_scm[toml]>=6.2"]
build-backend = "setuptools.build_meta"

[project]
name = "policyengine"
<<<<<<< HEAD
version = "0.3.2"
=======
version = "0.3.6"
>>>>>>> 70df911a
description = "A package to conduct policy analysis using PolicyEngine tax-benefit models."
readme = "README.md"
authors = [
    {name = "PolicyEngine", email = "hello@policyengine.org"},
]
license = {file = "LICENSE"}
requires-python = ">=3.6"
dependencies = [
    "policyengine_core>=3.10",
    "policyengine-uk",
    "policyengine-us>=1.213.1",
    "diskcache (>=5.6.3,<6.0.0)",
    "google-cloud-storage (>=3.1.0,<4.0.0)",
    "microdf_python",
    "getpass4",
    "pydantic"
]

[project.optional-dependencies]
dev = [
    "black",
    "pytest",
    "furo",
    "autodoc_pydantic",
    "jupyter-book",
    "yaml-changelog>=0.1.7",
    "itables",
    "build",
    "pytest-asyncio>=0.26.0",
]

[tool.setuptools]
packages = ["policyengine"]
include-package-data = true

[tool.setuptools.package-data]
"policyengine" = ["**/*"]

[tool.pytest.ini_options]
addopts = "-v"
testpaths = [
    "tests",
]

[tool.black]
line-length = 79
target-version = ['py311']
include = '\.pyi?$'
extend-exclude = '''
/(
  # directories
  \.eggs
  | \.git
  | \.hg
  | \.mypy_cache
  | \.tox
  | \.venv
  | build
  | dist
)/
'''<|MERGE_RESOLUTION|>--- conflicted
+++ resolved
@@ -4,11 +4,7 @@
 
 [project]
 name = "policyengine"
-<<<<<<< HEAD
-version = "0.3.2"
-=======
-version = "0.3.6"
->>>>>>> 70df911a
+version = "0.3.7
 description = "A package to conduct policy analysis using PolicyEngine tax-benefit models."
 readme = "README.md"
 authors = [
